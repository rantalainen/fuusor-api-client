{
  "name": "@rantalainen/fuusor-api-client",
<<<<<<< HEAD
  "version": "3.0.0",
=======
  "version": "2.1.0",
>>>>>>> c773507f
  "description": "Fuusor API client library",
  "main": "dist/index.js",
  "scripts": {
    "dev": "tsc --watch",
    "test": "npx nodemon test.js",
    "build": "tsc"
  },
  "repository": {
    "type": "git",
    "url": "git+https://github.com/rantalainen/fuusor-api-client.git"
  },
  "keywords": [],
  "author": "",
  "license": "MIT",
  "bugs": {
    "url": "https://github.com/rantalainen/fuusor-api-client/issues"
  },
  "homepage": "https://github.com/rantalainen/fuusor-api-client#readme",
  "dependencies": {
<<<<<<< HEAD
    "@types/node": "^14.0.13",
    "agentkeepalive": "^4.2.1",
    "form-data": "^3.0.0",
=======
    "@types/node": "^18.x",
    "agentkeepalive": "^4.5.0",
    "form-data": "^4.0.0",
>>>>>>> c773507f
    "got": "^11.8.6"
  },
  "files": [
    "dist/**/*"
  ],
  "devDependencies": {
    "nodemon": "^3.1.3",
    "typescript": "^5.3.3"
  },
  "publishConfig": {
    "access": "public"
  }
}<|MERGE_RESOLUTION|>--- conflicted
+++ resolved
@@ -1,10 +1,6 @@
 {
   "name": "@rantalainen/fuusor-api-client",
-<<<<<<< HEAD
-  "version": "3.0.0",
-=======
   "version": "2.1.0",
->>>>>>> c773507f
   "description": "Fuusor API client library",
   "main": "dist/index.js",
   "scripts": {
@@ -24,15 +20,9 @@
   },
   "homepage": "https://github.com/rantalainen/fuusor-api-client#readme",
   "dependencies": {
-<<<<<<< HEAD
-    "@types/node": "^14.0.13",
-    "agentkeepalive": "^4.2.1",
-    "form-data": "^3.0.0",
-=======
     "@types/node": "^18.x",
     "agentkeepalive": "^4.5.0",
     "form-data": "^4.0.0",
->>>>>>> c773507f
     "got": "^11.8.6"
   },
   "files": [
